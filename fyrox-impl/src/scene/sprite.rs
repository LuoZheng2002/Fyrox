--- conflicted
+++ resolved
@@ -21,12 +21,7 @@
 //! Contains all structures and methods to create and manage sprites.
 //!
 //! For more info see [`Sprite`].
-<<<<<<< HEAD
-use crate::scene::node::constructor::NodeConstructor;
-use crate::scene::node::RdcControlFlow;
-=======
-
->>>>>>> f8e88df8
+
 use crate::{
     core::{
         algebra::{Vector2, Vector3, Vector4},
@@ -57,13 +52,6 @@
     },
 };
 use bytemuck::{Pod, Zeroable};
-<<<<<<< HEAD
-use fyrox_core::pool::NodeVariant;
-use fyrox_core::value_as_u8_slice;
-use fyrox_graph::constructor::ConstructorProvider;
-use fyrox_graph::BaseSceneGraph;
-=======
->>>>>>> f8e88df8
 use std::ops::{Deref, DerefMut};
 
 /// A vertex for sprites.
@@ -190,8 +178,6 @@
     #[reflect(setter = "set_flip_y")]
     flip_y: InheritableVariable<bool>,
 }
-
-impl NodeVariant<Node> for Sprite {}
 
 impl Visit for Sprite {
     fn visit(&mut self, name: &str, visitor: &mut Visitor) -> VisitResult {
