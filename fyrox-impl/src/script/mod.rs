--- conflicted
+++ resolved
@@ -48,12 +48,7 @@
     sync::mpsc::Sender,
 };
 
-<<<<<<< HEAD
-use fyrox_graph::BaseSceneGraph;
-
-=======
 use crate::engine::input::InputState;
->>>>>>> f8e88df8
 pub use fyrox_core_derive::ScriptMessagePayload;
 
 pub mod constructor;
