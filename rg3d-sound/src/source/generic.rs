--- conflicted
+++ resolved
@@ -47,18 +47,12 @@
     buffer: Option<SoundBufferResource>,
     // Read position in the buffer in samples. Differs from `playback_pos` if buffer is streaming.
     // In case of streaming buffer its maximum value will be some fixed value which is
-<<<<<<< HEAD
     // implementation defined. It can be less than zero, this happens when we are in the process
     // of reading next block in streaming buffer (see also prev_buffer_sample).
+    #[inspect(skip)]
     buf_read_pos: f64,
     // Real playback position in samples.
-=======
-    // implementation defined.
     #[inspect(skip)]
-    buf_read_pos: f64,
-    // Real playback position.
-    #[inspect(skip)]
->>>>>>> 65023762
     playback_pos: f64,
     panning: f32,
     pitch: f64,
@@ -89,6 +83,7 @@
     #[inspect(skip)]
     pub(in crate) frame_samples: Vec<(f32, f32)>,
     // This sample is used when doing linear interpolation between two blocks of streaming buffer.
+    #[inspect(skip)]
     prev_buffer_sample: (f32, f32),
 }
 
